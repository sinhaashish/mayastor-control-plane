--- conflicted
+++ resolved
@@ -63,11 +63,6 @@
     let specs = context.specs();
 
     if let Ok(_guard) = replica.operation_guard(OperationMode::ReconcileStart) {
-<<<<<<< HEAD
-        let replica_spec = replica.lock().clone();
-
-        if replica_spec.managed && replica_spec.owned() {
-=======
         let owned = {
             let replica_spec = replica.lock();
             replica_spec.managed && replica_spec.owned()
@@ -75,7 +70,6 @@
 
         if owned {
             let replica_spec = replica.lock().clone();
->>>>>>> 139ee1f3
             let mut owner_removed = false;
             let owners = &replica_spec.owners;
 
@@ -161,16 +155,9 @@
     replica_spec: &Arc<Mutex<ReplicaSpec>>,
     context: &PollContext,
 ) -> PollResult {
-<<<<<<< HEAD
-    let replica_clone = replica_spec.lock().clone();
-    if let Some(node) =
-        ResourceSpecsLocked::get_replica_node(context.registry(), &replica_clone).await
-    {
-=======
     let pool_id = replica_spec.lock().pool.clone();
     if let Some(node) = ResourceSpecsLocked::get_pool_node(context.registry(), pool_id).await {
         let replica_clone = replica_spec.lock().clone();
->>>>>>> 139ee1f3
         match context
             .specs()
             .destroy_replica(
